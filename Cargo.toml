--- conflicted
+++ resolved
@@ -13,7 +13,6 @@
 travis-ci = { repository = "quodlibetor/uuid-b64", branch = "master" }
 
 [dependencies]
-<<<<<<< HEAD
 base64 = "0.22.1"
 diesel-derive-newtype = { version = "2.1.2", optional = true }
 diesel = { version = "2.2.10", features = ["postgres", "uuid"], optional = true }
@@ -22,27 +21,15 @@
 serde = { version = "1.0.219", optional = true }
 uuid = { version = "1.16.0", features = ["v4"] }
 sqlx = { version = "0.8.5", default-features = false, optional = true }
-=======
-base64 = "0.22.0"
-diesel-derive-newtype = { version = "2.1.0", optional = true }
-diesel = { version = "2.2.0", features = ["postgres", "uuid"], optional = true }
-error-chain = "0.12.0"
-inlinable_string = { version = "0.1.0", default-features = false }
-serde = { version = "1.0.15", optional = true }
-uuid = { version = "1.8.0", features = ["v4"] }
 reactive_stores = { version = "0.2.0", optional = true }
->>>>>>> 6d9be09a
 
 [features]
 default = []
 serde = ["dep:serde", "inlinable_string/serde"]
 diesel-uuid = ["dep:diesel-derive-newtype", "dep:diesel"]
 diesel = ["diesel-uuid"]
-<<<<<<< HEAD
 sqlx_sqlite = ["dep:sqlx", "sqlx/sqlite"]
-=======
 reactive_stores = ["dep:reactive_stores"]
->>>>>>> 6d9be09a
 
 [dev-dependencies]
 serde_json = "1.0"
